import os
from flask import request
from flask_restx import Resource, abort
from flask import current_app as ca
from mindsdb.utilities.log import log
from mindsdb.api.http.namespaces.configs.streams import ns_conf

from mindsdb.interfaces.storage.db import session
from mindsdb.interfaces.storage.db import Stream as StreamDB
from mindsdb.streams.base.base_stream import StreamTypes

from mindsdb.interfaces.database.integrations import (
    get_db_integration,
)

# def get_integration(name):
#     integrations = ca.config_obj.get('integrations', {})
#     return integrations.get(name, {})

def get_predictors():
<<<<<<< HEAD
    full_predictors_list = [*request.native_interface.get_models(),*request.custom_models.get_models()]
=======
    # full_predictors_list = [*request.naitve_interface.get_models(),*request.custom_models.get_models()]
    full_predictors_list = [*request.naitve_interface.get_models()]
>>>>>>> 431599d3
    return [x["name"] for x in full_predictors_list
            if x["status"] == "complete" and x["current_phase"] == 'Trained']


def get_streams():
    streams = session.query(StreamDB).all()
    return [to_dict(stream) for stream in streams]


def to_dict(stream):
    return {"connect_info": stream.connection_params,
            "advanced_info": stream.advanced_params,
            "type": stream._type,
            "predictor": stream.predictor,
            "stream_in": stream.stream_in,
            "stream_out": stream.stream_out,
            "stream_anomaly": stream.stream_anomaly,
            "integration": stream.integration,
            "name": stream.name}


@ns_conf.route('/')
class StreamList(Resource):
    @ns_conf.doc("get_streams")
    def get(self):
        return {'streams': get_streams()}


@ns_conf.route('/<name>')
@ns_conf.param('name', 'Key-value storage stream')
class Stream(Resource):
    @ns_conf.doc("get_stream")
    def get(self, name):
        streams = get_streams()
        for stream in streams:
            if stream["name"] == name:
                return stream
        abort(404, f"Can\'t find steam: {name}")

    @ns_conf.doc("put_stream")
    def put(self, name):
        params = request.json.get('params')
        if not isinstance(params, dict):
            abort(400, "type of 'params' must be dict")
        for param in ["predictor", "stream_in", "stream_out", "integration_name"]:
            if param not in params:
                abort(400, f"'{param}' is missed.")
        integration_name = params['integration_name']
        integration_info = get_db_integration(integration_name, request.company_id, False)
        if not integration_info:
            abort(400, f"integration '{integration_name}' doesn't exist.")
        if integration_info["type"] not in ['redis', 'kafka']:
            abort(400, f"only integration of redis or kafka might be used to crate redis streams. got: '{integration_info.type}' type")
        connection_params = params.get('connect', {})
        advanced_params = params.get('advanced', {})
        predictor = params['predictor']
        stream_in = params['stream_in']
        stream_out = params['stream_out']
        stream_anomaly = params.get('stream_anomaly', stream_out)
        _type = params.get('type', 'forecast')
        if predictor not in get_predictors():
            abort(400, f"requested predictor '{predictor}' is not ready or doens't exist")
        stream = StreamDB(_type=_type, name=name, connection_params=connection_params, advanced_params=advanced_params,
                          predictor=predictor, stream_in=stream_in, stream_out=stream_out,
                          integration=integration_name, company_id=request.company_id, stream_anomaly=stream_anomaly)

        session.add(stream)
        session.commit()
        return {"status": "success", "stream_name": name}, 200

    @ns_conf.doc("delete_stream")
    def delete(self, name):
        try:
            session.query(StreamDB).filter_by(company_id=request.company_id, name=name).delete()
            session.commit()
        except Exception as e:
            log.error(e)
            abort(400, str(e))
        return '', 200<|MERGE_RESOLUTION|>--- conflicted
+++ resolved
@@ -18,12 +18,8 @@
 #     return integrations.get(name, {})
 
 def get_predictors():
-<<<<<<< HEAD
-    full_predictors_list = [*request.native_interface.get_models(),*request.custom_models.get_models()]
-=======
     # full_predictors_list = [*request.naitve_interface.get_models(),*request.custom_models.get_models()]
     full_predictors_list = [*request.naitve_interface.get_models()]
->>>>>>> 431599d3
     return [x["name"] for x in full_predictors_list
             if x["status"] == "complete" and x["current_phase"] == 'Trained']
 
