from copy import deepcopy

import pandas as pd

from mindsdb_sql import parse_sql
from mindsdb_sql.parser.ast import (
    BinaryOperation,
    Identifier,
    Constant,
    Update,
    Select,
    Delete,
)

from mindsdb.api.mysql.mysql_proxy.datahub.datanodes.datanode import DataNode
from mindsdb.api.mysql.mysql_proxy.datahub.classes.tables_row import TablesRow
from mindsdb.api.mysql.mysql_proxy.classes.sql_query import SQLQuery
from mindsdb.api.mysql.mysql_proxy.utilities.sql import query_df
from mindsdb.interfaces.query_context.context_controller import query_context_controller


class ProjectDataNode(DataNode):
    type = 'project'

    def __init__(self, project, integration_controller, information_schema):
        self.project = project
        self.integration_controller = integration_controller
        self.information_schema = information_schema

    def get_type(self):
        return self.type

    def get_tables(self):
        tables = self.project.get_tables()
        table_types = {
            'table': 'BASE TABLE',
            'model': 'MODEL',
            'view': 'VIEW'
        }
        tables = [
            {
                'TABLE_NAME': key,
                'TABLE_TYPE': table_types.get(val['type'])
            }
            for key, val in tables.items()
        ]
        result = [TablesRow.from_dict(row) for row in tables]
        return result

    def has_table(self, table_name):
        tables = self.project.get_tables()
        return table_name in tables

    def get_table_columns(self, table_name):
        return self.project.get_columns(table_name)

    def predict(self, model_name: str, data, version=None, params=None):
        model_metadata = self.project.get_model(model_name)
        if model_metadata is None:
            raise Exception(f"Can't find model '{model_name}'")
        model_metadata = model_metadata['metadata']
        if model_metadata['update_status'] == 'available':
            raise Exception(f"model '{model_name}' is obsolete and needs to be updated. Run 'RETRAIN {model_name};'")
        handler = self.integration_controller.get_handler(model_metadata['engine_name'])
        return handler.predict(model_name, data, project_name=self.project.name, version=version, params=params)

    def query(self, query=None, native_query=None, session=None):
        if query is None and native_query is not None:
            query = parse_sql(native_query, dialect='mindsdb')

<<<<<<< HEAD
        if isinstance(query, Update):
            query_table = query.table.parts[0].lower()
            kb_table = session.kb_controller.get_table(query_table, self.project.id)
            if kb_table:
                # this is the knowledge db
                kb_table.update_query(query)
                return pd.DataFrame(), []

            raise NotImplementedError(f"Can't update object: {query_table}")

        elif isinstance(query, Delete):
            query_table = query.table.parts[0].lower()
            kb_table = session.kb_controller.get_table(query_table, self.project.id)
            if kb_table:
                # this is the knowledge db
                kb_table.delete_query(query)
                return pd.DataFrame(), []

            raise NotImplementedError(f"Can't delete object: {query_table}")

        elif isinstance(query, Select):
            # region is it query to 'models' or 'models_versions'?
            query_table = query.from_table.parts[0].lower()
            # region FIXME temporary fix to not broke queries to 'mindsdb.models'. Can be deleted it after 1.12.2022
            if query_table == 'predictors':
                query.from_table.parts[0] = 'models'
                query_table = 'models'
            # endregion
            if query_table in ('models', 'models_versions', 'jobs', 'jobs_history', 'mdb_triggers', 'chatbots'):
                new_query = deepcopy(query)
                project_filter = BinaryOperation('=', args=[
                    Identifier('project'),
                    Constant(self.project.name)
=======
        # region is it query to 'models' or 'models_versions'?
        query_table = query.from_table.parts[0]
        # region FIXME temporary fix to not broke queries to 'mindsdb.models'. Can be deleted it after 1.12.2022
        if query_table == 'predictors':
            query.from_table.parts[0] = 'models'
            query_table = 'models'
        # endregion
        if query_table in ('models', 'models_versions', 'jobs', 'jobs_history', 'mdb_triggers', 'chatbots', 'skills', 'agents'):
            new_query = deepcopy(query)
            project_filter = BinaryOperation('=', args=[
                Identifier('project'),
                Constant(self.project.name)
            ])
            if new_query.where is None:
                new_query.where = project_filter
            else:
                new_query.where = BinaryOperation('and', args=[
                    new_query.where,
                    project_filter
>>>>>>> 0fd2a876
                ])
                if new_query.where is None:
                    new_query.where = project_filter
                else:
                    new_query.where = BinaryOperation('and', args=[
                        new_query.where,
                        project_filter
                    ])
                data, columns_info = self.information_schema.query(new_query)
                return data, columns_info
            # endregion

            # other table from project

            if self.project.get_view(query_table):
                # this is the view

                view_meta = self.project.query_view(query)

                query_context_controller.set_context('view', view_meta['id'])

                try:
                    sqlquery = SQLQuery(
                        view_meta['query_ast'],
                        session=session
                    )
                    result = sqlquery.fetch(view='dataframe')

                finally:
                    query_context_controller.release_context('view', view_meta['id'])

                if result['success'] is False:
                    raise Exception(f"Cant execute view query: {view_meta['query_ast']}")
                df = result['result']

                df = query_df(df, query)

                columns_info = [
                    {
                        'name': k,
                        'type': v
                    }
                    for k, v in df.dtypes.items()
                ]

                return df.to_dict(orient='records'), columns_info

            kb_table = session.kb_controller.get_table(query_table, self.project.id)
            if kb_table:
                # this is the knowledge db
                df = kb_table.select_query(query)
                columns_info = [
                    {
                        'name': k,
                        'type': v
                    }
                    for k, v in df.dtypes.items()
                ]

                return df.to_dict(orient='records'), columns_info

            raise Exception(f"Can't select from {query_table} in project")
        else:
            raise NotImplementedError(f"Query not supported {query}")

    def create_table(self, table_name: Identifier, result_set, is_replace=False, **kwargs):
        # is_create - create table
        # is_replace - drop table if exists
        # is_create==False and is_replace==False: just insert

        from mindsdb.api.mysql.mysql_proxy.controllers.session_controller import SessionController
        session = SessionController()

        table_name = table_name.parts[-1]
        kb_table = session.kb_controller.get_table(table_name, self.project.id)
        if kb_table:
            # this is the knowledge db
            if is_replace:
                # TODO clear table?
                ...

            df = result_set.to_df()
            return kb_table.insert(df)
        raise NotImplementedError(f"Cant create table {table_name}")<|MERGE_RESOLUTION|>--- conflicted
+++ resolved
@@ -68,7 +68,6 @@
         if query is None and native_query is not None:
             query = parse_sql(native_query, dialect='mindsdb')
 
-<<<<<<< HEAD
         if isinstance(query, Update):
             query_table = query.table.parts[0].lower()
             kb_table = session.kb_controller.get_table(query_table, self.project.id)
@@ -97,32 +96,11 @@
                 query.from_table.parts[0] = 'models'
                 query_table = 'models'
             # endregion
-            if query_table in ('models', 'models_versions', 'jobs', 'jobs_history', 'mdb_triggers', 'chatbots'):
+            if query_table in ('models', 'models_versions', 'jobs', 'jobs_history', 'mdb_triggers', 'chatbots', 'skills', 'agents'):
                 new_query = deepcopy(query)
                 project_filter = BinaryOperation('=', args=[
                     Identifier('project'),
                     Constant(self.project.name)
-=======
-        # region is it query to 'models' or 'models_versions'?
-        query_table = query.from_table.parts[0]
-        # region FIXME temporary fix to not broke queries to 'mindsdb.models'. Can be deleted it after 1.12.2022
-        if query_table == 'predictors':
-            query.from_table.parts[0] = 'models'
-            query_table = 'models'
-        # endregion
-        if query_table in ('models', 'models_versions', 'jobs', 'jobs_history', 'mdb_triggers', 'chatbots', 'skills', 'agents'):
-            new_query = deepcopy(query)
-            project_filter = BinaryOperation('=', args=[
-                Identifier('project'),
-                Constant(self.project.name)
-            ])
-            if new_query.where is None:
-                new_query.where = project_filter
-            else:
-                new_query.where = BinaryOperation('and', args=[
-                    new_query.where,
-                    project_filter
->>>>>>> 0fd2a876
                 ])
                 if new_query.where is None:
                     new_query.where = project_filter
