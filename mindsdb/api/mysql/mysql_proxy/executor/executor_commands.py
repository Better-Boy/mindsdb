--- conflicted
+++ resolved
@@ -5,31 +5,7 @@
 from typing import Optional
 
 import pandas as pd
-<<<<<<< HEAD
-from mindsdb_sql.parser.dialects.mindsdb import (
-    CreateDatabase,
-    RetrainPredictor,
-    CreatePredictor,
-    FinetunePredictor,
-    CreateMLEngine,
-    DropMLEngine,
-    DropDatasource,
-    DropPredictor,
-    CreateView,
-    CreateJob,
-    DropJob,
-    CreateTrigger,
-    DropTrigger,
-    Evaluate,
-    CreateChatBot,
-    UpdateChatBot,
-    DropChatBot,
-    CreateKnowledgeBase,
-    DropKnowledgeBase,
-)
-=======
 from mindsdb_evaluator.accuracy.general import evaluate_accuracy
->>>>>>> 777851ba
 from mindsdb_sql import parse_sql
 from mindsdb_sql.parser.ast import (
     Alter,
@@ -122,11 +98,7 @@
 )
 from mindsdb.interfaces.query_context.context_controller import query_context_controller
 from mindsdb.interfaces.storage.model_fs import HandlerStorage
-<<<<<<< HEAD
-from mindsdb.interfaces.model.functions import PredictorRecordNotFound
-=======
 from mindsdb.interfaces.triggers.triggers_controller import TriggersController
->>>>>>> 777851ba
 from mindsdb.utilities.context import context as ctx
 from mindsdb.utilities.functions import mark_process, resolve_model_identifier
 
@@ -529,13 +501,9 @@
             elif sql_category == "knowledge_bases" or sql_category == "knowledge bases":
                 select_statement = Select(
                     targets=[Star()],
-<<<<<<< HEAD
-                    from_table=Identifier(parts=["information_schema", "knowledge_bases"]),
-=======
                     from_table=Identifier(
                         parts=["information_schema", "knowledge_bases"]
                     ),
->>>>>>> 777851ba
                     where=_get_show_where(statement, like_name="name"),
                 )
                 query = SQLQuery(select_statement, session=self.session)
@@ -1289,24 +1257,16 @@
         return ExecuteAnswer(answer_type=ANSWER_TYPE.OK)
 
     def answer_create_kb(self, statement: CreateKnowledgeBase):
-<<<<<<< HEAD
-        project_name = statement.name.parts[0] if len(statement.name.parts) > 1 else self.session.database
-=======
         project_name = (
             statement.name.parts[0]
             if len(statement.name.parts) > 1
             else self.session.database
         )
->>>>>>> 777851ba
         # get project id
         try:
             project = self.session.database_controller.get_project(project_name)
         except ValueError:
-<<<<<<< HEAD
-            raise SqlApiException(f'Project not found: {project_name}')
-=======
             raise SqlApiException(f"Project not found: {project_name}")
->>>>>>> 777851ba
         project_id = project.id
 
         kb_name = statement.name.parts[-1]
@@ -1316,16 +1276,6 @@
         model_identifier = statement.model
         try:
             model_record = self._get_model_info(
-<<<<<<< HEAD
-                identifier=model_identifier,
-                except_absent=True
-            )
-
-        except PredictorRecordNotFound:
-            raise SqlApiException(f'Model not found: {model_identifier.to_string()}')
-
-        embedding_model_id = model_record['model_record'].id
-=======
                 identifier=model_identifier, except_absent=True
             )
 
@@ -1333,7 +1283,6 @@
             raise SqlApiException(f"Model not found: {model_identifier.to_string()}")
 
         embedding_model_id = model_record["model_record"].id
->>>>>>> 777851ba
 
         # search for the vector database table
         if len(statement.storage.parts) < 2:
@@ -1351,13 +1300,6 @@
         if not is_database_exist:
             raise SqlApiException(f"Database not found: {vector_db_name}")
 
-<<<<<<< HEAD
-        vector_database_id = database_records[vector_db_name]['id']
-
-        if statement.from_query is not None:
-            # TODO: implement this
-            raise SqlApiException("Create a knowledge base from a select is not supported yet")
-=======
         vector_database_id = database_records[vector_db_name]["id"]
 
         if statement.from_query is not None:
@@ -1365,7 +1307,6 @@
             raise SqlApiException(
                 "Create a knowledge base from a select is not supported yet"
             )
->>>>>>> 777851ba
 
         params = statement.params
 
@@ -1384,25 +1325,17 @@
 
     def anwser_drop_kb(self, statement: DropKnowledgeBase):
         name = statement.name.parts[-1]
-<<<<<<< HEAD
-        project_name = statement.name.parts[0] if len(statement.name.parts) > 1 else self.session.database
-=======
         project_name = (
             statement.name.parts[0]
             if len(statement.name.parts) > 1
             else self.session.database
         )
->>>>>>> 777851ba
 
         # get project id
         try:
             project = self.session.database_controller.get_project(project_name)
         except ValueError:
-<<<<<<< HEAD
-            raise SqlApiException(f'Project not found: {project_name}')
-=======
             raise SqlApiException(f"Project not found: {project_name}")
->>>>>>> 777851ba
 
         project_id = project.id
 
@@ -1415,11 +1348,7 @@
 
         return ExecuteAnswer(answer_type=ANSWER_TYPE.OK)
 
-<<<<<<< HEAD
-    @mark_process('learn')
-=======
     @mark_process("learn")
->>>>>>> 777851ba
     def answer_create_predictor(self, statement):
         integration_name = self.session.database
 
