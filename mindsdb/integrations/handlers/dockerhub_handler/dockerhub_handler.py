from collections import OrderedDict

from mindsdb.integrations.handlers.dockerhub_handler.dockerhub_tables import (
    DockerHubRepoImagesSummaryTable,
<<<<<<< HEAD
    DockerHubRepoTagTable
=======
    DockerHubRepoTagsTable
>>>>>>> c158bdd1
)
from mindsdb.integrations.handlers.dockerhub_handler.dockerhub import DockerHubClient
from mindsdb.integrations.libs.api_handler import APIHandler
from mindsdb.integrations.libs.response import (
    HandlerStatusResponse as StatusResponse,
)
from mindsdb.integrations.libs.const import HANDLER_CONNECTION_ARG_TYPE as ARG_TYPE

from mindsdb.utilities.log import get_log
from mindsdb_sql import parse_sql


logger = get_log("integrations.dockerhub_handler")


class DockerHubHandler(APIHandler):
    """The DockerHub handler implementation"""

    def __init__(self, name: str, **kwargs):
        """Initialize the DockerHub handler.

        Parameters
        ----------
        name : str
            name of a handler instance
        """
        super().__init__(name)

        connection_data = kwargs.get("connection_data", {})
        self.connection_data = connection_data
        self.kwargs = kwargs
        self.docker_client = DockerHubClient()
        self.is_connected = False

        repo_images_stats_data = DockerHubRepoImagesSummaryTable(self)
        self._register_table("repo_images_summary", repo_images_stats_data)
        
<<<<<<< HEAD
        repo_tag_details_data = DockerHubRepoTagTable(self)
        self._register_table("repo_tag_details", repo_tag_details_data)
=======
        repo_tags_data = DockerHubRepoTagsTable(self)
        self._register_table("repo_tags", repo_tags_data)
>>>>>>> c158bdd1

    def connect(self) -> StatusResponse:
        """Set up the connection required by the handler.

        Returns
        -------
        StatusResponse
            connection object
        """
        resp = StatusResponse(False)
        status = self.docker_client.login(self.connection_data.get("username"), self.connection_data.get("password"))
        if status["code"] != 200:
            resp.success = False
            resp.error_message = status["error"]
            return resp
        self.is_connected = True
        return resp

    def check_connection(self) -> StatusResponse:
        """Check connection to the handler.

        Returns
        -------
        StatusResponse
            Status confirmation
        """
        response = StatusResponse(False)

        try:
            status = self.docker_client.login(self.connection_data.get("username"), self.connection_data.get("password"))
            if status["code"] == 200:
                current_user = self.connection_data.get("username")
                logger.info(f"Authenticated as user {current_user}")
                response.success = True
            else:
                response.success = False
                logger.info("Error connecting to dockerhub. " + status["error"])
                response.error_message = status["error"]
        except Exception as e:
            logger.error(f"Error connecting to DockerHub API: {e}!")
            response.error_message = e

        self.is_connected = response.success
        return response

    def native_query(self, query: str) -> StatusResponse:
        """Receive and process a raw query.

        Parameters
        ----------
        query : str
            query in a native format

        Returns
        -------
        StatusResponse
            Request status
        """
        ast = parse_sql(query, dialect="mindsdb")
        return self.query(ast)


connection_args = OrderedDict(
    username={
        "type": ARG_TYPE.STR,
        "description": "DockerHub username",
        "required": True,
        "label": "username",
    },
    password={
        "type": ARG_TYPE.PWD,
        "description": "DockerHub password",
        "required": True,
        "label": "Api key",
    }
)

connection_args_example = OrderedDict(
    username="username",
    password="password"
)<|MERGE_RESOLUTION|>--- conflicted
+++ resolved
@@ -2,11 +2,8 @@
 
 from mindsdb.integrations.handlers.dockerhub_handler.dockerhub_tables import (
     DockerHubRepoImagesSummaryTable,
-<<<<<<< HEAD
-    DockerHubRepoTagTable
-=======
+    DockerHubRepoTagTable,
     DockerHubRepoTagsTable
->>>>>>> c158bdd1
 )
 from mindsdb.integrations.handlers.dockerhub_handler.dockerhub import DockerHubClient
 from mindsdb.integrations.libs.api_handler import APIHandler
@@ -44,13 +41,11 @@
         repo_images_stats_data = DockerHubRepoImagesSummaryTable(self)
         self._register_table("repo_images_summary", repo_images_stats_data)
         
-<<<<<<< HEAD
         repo_tag_details_data = DockerHubRepoTagTable(self)
         self._register_table("repo_tag_details", repo_tag_details_data)
-=======
+        
         repo_tags_data = DockerHubRepoTagsTable(self)
         self._register_table("repo_tags", repo_tags_data)
->>>>>>> c158bdd1
 
     def connect(self) -> StatusResponse:
         """Set up the connection required by the handler.
