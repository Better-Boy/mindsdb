--- conflicted
+++ resolved
@@ -4,15 +4,9 @@
 import importlib.util
 from random import randint
 from pathlib import Path
-<<<<<<< HEAD
+from uuid import uuid1
 
 import requests
-=======
-from uuid import uuid1
-
-import requests
-import psutil
->>>>>>> b7b97231
 
 from mindsdb.utilities.config import Config
 from mindsdb.utilities.ps import net_connections
